--- conflicted
+++ resolved
@@ -1,6 +1,3 @@
-<<<<<<< HEAD
-node_modules/
-=======
 # .gitignore
 
 # Python-related files
@@ -31,4 +28,6 @@
 *.userosscache
 *.sln.docstates
 *.userprefs
->>>>>>> 975c42ef
+
+# Dataform 
+node_modules/